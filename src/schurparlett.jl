--- conflicted
+++ resolved
@@ -183,25 +183,7 @@
 	vals = diag(T)
 	S, p = blockpattern(vals, 0.1)
 	T, Q = copy(T), copy(Q)
-<<<<<<< HEAD
-	bsize = reorder!(T, Q, S, p)
-	bend = cumsum(bsize)
-	bbegin = bend - bsize .+ 1
-	F = zeros(T)
-	for j = 1:p
-		J = bbegin[j]:bend[j]
-		F[J,J] = atomicblock(f, T[J,J])
-		for i = j-1:-1:1
-			I = bbegin[i]:bend[i]
-			K1, K2 = bbegin[i]:bend[j-1], bbegin[i+1]:bend[j]
-			C = view(F,I,K1)*view(T,K1,J) - view(T,I,K2)*view(F,K2,J)
-			Fij, scale = LAPACK.trsyl!('N', 'N', T[I,I], T[J,J], C, -1)
-			F[I,J] = Fij/scale
-		end
-	end
-=======
 	blocksize = reorder!(T, Q, S, p)
 	F = parlettrec(f, T, cumsum(blocksize))
->>>>>>> bca36adf
 	return Q*F*Q'
 end